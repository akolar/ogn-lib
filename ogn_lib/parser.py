import collections
import functools
import logging
from datetime import datetime, time, timedelta

from ogn_lib import constants, exceptions


FEET_TO_METERS = 0.3048
KNOTS_TO_MS = 1852 / 3600  # ratio between nautical knots and m/s
HPM_TO_DEGS = 180 / 60  # ratio between half turn per minute and degrees per s

TD_1DAY = timedelta(days=1)


logger = logging.getLogger(__name__)


class ParserBase(type):
    """
    Metaclass for all parsers.
    """

    parsers = {}

    def __new__(meta, name, bases, dct):
        """
        Creates a new ParserBase class.

        Class callsigns are registered using the `__destto__` field of every
        class. If `__destto__` is not set, class name is used instead.
        """

        class_ = super().__new__(meta, name, bases, dct)
        callsigns = dct.get('__destto__', name)

        if isinstance(callsigns, str):
            logger.debug('Setting %s as a parser for %s messages', name, callsigns)
            meta.parsers[callsigns] = class_
        elif isinstance(callsigns, collections.Sequence):
            for c in callsigns:
                logger.debug('Setting %s as a parser for %s messages', name, c)
                meta.parsers[c] = class_
        else:
            raise TypeError('instance of __destto__ should be either a sequence'
                            'or a string; is {}'.format(type(callsigns)))

        return class_

    @classmethod
    def __call__(cls, raw_message):
        """
        Parses the fields of a raw APRS message to a dictionary by calling the
        underlying method ParserBase._parse_message.

        :param str raw_message: raw APRS message
        :return: parsed message
        :rtype: dict
        :raises ogn_lib.exceptions.ParserNotFoundError: if parser for this
            message's callsign was not found
        """

        _, body = raw_message.split('>', 1)
        destto, *_ = body.split(',', 1)

        try:
            parser = cls.parsers[destto]
            logger.debug('Using %s parser for %s', parser, raw_message)
        except KeyError:
            raise exceptions.ParserNotFoundError(
                'Parser for a destto name {} not found; found: {}'
                .format(destto, list(cls.parsers.keys())))

        return parser.parse_message(raw_message)


class Parser(metaclass=ParserBase):
    """
    Base class for all parser classes.

    Implements parsing of APRS message header and calls the populates the data
    with the values returned by the _parse_comment(comment) of the extending
    class.
    """

    @classmethod
    def parse_message(cls, raw_message):
        """
        Parses the fields of a raw APRS message to a dictionary.

        :param str raw_message: raw APRS message
        :return: parsed message
        :rtype: dict
        """

        from_, body = raw_message.split('>', 1)
        header, *comment = body.split(' ', 1)

        data = {'from': from_}
        data.update(Parser._parse_header(header))

        if comment:
            comment_data = cls._parse_comment(comment[0])

            try:
                cls._update_data(data, comment_data['_update'])
                del comment_data['_update']
            except KeyError:
                logger.debug('comment_data[\'_update\'] not set')

            data.update(comment_data)

        return data

    @staticmethod
    def _parse_header(header):
        """
        Parses the APRS message header.

        :param str header: APRS message between the '[callsign]>' and comment
                           field
        :return: parsed header
        :rtype: dict
        """

        origin, position = header.split(':/', 1)

        data = Parser._parse_origin(origin)
        data.update(Parser._parse_position(position))

        return data

    @staticmethod
    def _parse_origin(header):
        """
        Parses the destto, receiver and relayer field of the APRS message.
        :param str header: APRS message between the '[callsign]>' and position
                           information
        :return: parsed origin part of the APRS message
        :rtype: dict
        """

        fields = header.split(',')

        if len(fields) == 3:  # standard message
            relayer = None
        elif len(fields) == 4:  # relayed message
            relayer = fields[1].strip('*')
        else:
            raise ValueError('Unknown header format: {}'.format(header))

        data = {'destto': fields[0], 'receiver': fields[-1], 'relayer': relayer}

        return data

    @staticmethod
    def _parse_position(pos_header):
        """
        Parses the position information, timestamp, altitude, heading and
        ground speed from an APRS message.

        :param str pos_header: position part of the APRS header
        :return: parsed position part of the APRS message
        :rtype: dict
        """

        timestamp = pos_header[0:6]
        position, attrs = pos_header[7:].split('\'', 1)
        lat, lon = position.split('/')
        heading, speed, altitude = map(lambda x: int(x),
                                       attrs.replace('A=', '').split('/'))

        data = {
            'timestamp': Parser._parse_timestamp(timestamp),
            'latitude': Parser._parse_location(lat),
            'longitude': Parser._parse_location(lon),
            'altitude': altitude * FEET_TO_METERS
        }

        if heading or speed:
            data['heading'] = heading
            data['ground_speed'] = speed * KNOTS_TO_MS
        else:
            data['heading'] = None
            data['ground_speed'] = None

        return data

    @staticmethod
    def _parse_timestamp(timestamp_str):
        """
        Parses the UTC timestamp of an APRS package.

        :param timestamp_str: utc timestamp string in %H%M%S format
        :return: parsed timestamp
        :rtype: datetime.datetime
        """

        ts = time(*map(lambda x: int(x),
                       map(lambda x: timestamp_str[x * 2: x * 2 + 2], range(3))))
        full_ts = datetime.combine(datetime.utcnow(), ts)

        now = datetime.utcnow()
        print(now, full_ts)

        td = (now - full_ts).total_seconds()
        if td < -300:
            full_ts -= TD_1DAY

        return full_ts

    @staticmethod
    def _parse_location(location_str):
        """
        Parses the location string and returns a signed decimal position.

        :param location_str: location string in the standard APRS format
        :return: signed decimal latitude/longitude
        :rtype: float
        """

        sphere = location_str[-1]
        offset = 2 if sphere in ('N', 'S') else 3

        location = int(location_str[:offset])
        location += float(location_str[offset:offset + 5]) / 60

        if sphere in ('S', 'W'):
            location *= -1

        return location

    @staticmethod
    def _parse_comment(comment):
        logger.warn('Parser._parse_comment method not overriden')
        return {}

    @staticmethod
<<<<<<< HEAD
    def _get_location_update_func(update_with):
        """
        Builds a partial function for updating location with 3rd additional
        decimal.

        :param int update_with: 3rd decimal
        :return: partial function updating position with 3rd digit
        :rtype: callable
        """

        return functools.partial(Parser._update_location_decimal,
                                 update=update_with)

    @staticmethod
    def _update_location_decimal(existing, update):
        """
        Updates location with 3rd additional decimal.

        :param float existing: existing value
        :param int update: 3rd decimal
        :return: new location
        :rtype: float
        """

        delta = update
        if existing < 0:
            delta *= -1

        return existing + delta / 60000
=======
    def _update_data(data, updates):
        """
        Updates the existing data with values described in `updates`.

        Updates are a list of dictionaries. Each dictionary should have two
        keys: `target` that contains the key from `data` which should be
        updated, and `function` which describes the update function.

        :param dict data: existing data
        :param list updates: list of updates
        :return: updated data
        :rtype: dict
        """

        for update in updates:
            try:
                key = update['target']
                value = data[key]
                data[key] = update['function'](value)
            except KeyError:
                logger.error('Key for update %s not found', update['target'])

        return data
>>>>>>> 04600c46


class APRS(Parser):
    """
    Parser for the orignal OGN-flavoured APRS messages.
    """

    __destto__ = 'APRS'

    FLAGS_STEALTH = 1 << 7
    FLAGS_DO_NOT_TRACK = 1 << 6
    FLAGS_AIRCRAFT_TYPE = 0b1111 << 2
    FLAGS_ADDRESS_TYPE = 0b11

    @staticmethod
    def _parse_comment(comment):
        """
        Parses the comment string from APRS messages.

        :param str comment: comment string
        :return: parsed comment
        :rtype: dict
        """

        data = {}
        fields = comment.split(' ')
        for field in fields:
            if field.startswith('!') and field.endswith('!'):  # 3rd decimal
                lat_dig = int(field[2])
                lon_dig = int(field[3])
                update_position = [
                    {
                        'target': 'latitude',
                        'function': Parser._get_location_update_func(lat_dig)
                    }, {
                        'target': 'longitude',
                        'function': Parser._get_location_update_func(lon_dig)
                    }
                ]
                try:
                    for u in update_position:
                        data['_update'].append(u)
                except KeyError:
                    data['_update'] = update_position
            elif field.startswith('id'):
                data.update(APRS._parse_id_string(field[2:]))
            elif field.endswith('fpm'):  # vertical speed
                data['vertical_speed'] = int(field[:-3]) * FEET_TO_METERS
            elif field.endswith('rot'):  # turn rate
                data['turn_rate'] = float(field[:-3]) * HPM_TO_DEGS
            elif field.startswith('FL'):  # (optional) flight level
                data['flight_level'] = float(field[2:])
            elif field.endswith('dB'):  # signal to noise ratio
                data['signal_to_noise_ratio'] = float(field[:-2])
            elif field.endswith('e'):  # error count
                data['error_count'] = int(field[:-1])
            elif field.endswith('kHz'):  # frequency offset
                data['frequency_offset'] = float(field[:-3])
            elif field.startswith('gps'):  # (optional) gps quality
                data['gps_quality'] = {
                    'vertical': int(field[5]),
                    'horizontal': int(field[3])
                }
            elif field.startswith('s'):  # (optional) flarm software version
                data['flarm_software'] = field[1:]
            elif field.startswith('r'):  # (optional) flarm id
                data['flarm_id'] = field[1:]
            elif field.endswith('dBm'):  # (optional) power ratio
                data['power_ratio'] = float(field[:-3])
            elif field.startswith('hear'):  # (optional) other devices heard
                try:
                    data['other_devices'].append(field[4:])
                except KeyError:
                    data['other_devices'] = [field[4:]]
            elif field.startswith('h'):  # (optional) flarm hardware version
                data['flarm_hardware'] = int(field[1:], 16)

        return data

    @staticmethod
    def _parse_id_string(id_string):
        """
        Parses the information encoded in the id string.

        :param str id_string: unique identification string
        :return: parsed information
        :rtype: dict
        """

        flags = int(id_string[:2], 16)
        return {
            'uid': id_string,
            'stealth': bool(flags & APRS.FLAGS_STEALTH),
            'do_not_track': bool(flags & APRS.FLAGS_DO_NOT_TRACK),
            'aircraft_type': constants.AirplaneType(
                (flags & APRS.FLAGS_AIRCRAFT_TYPE) >> 2),
            'address_type': constants.AddressType(flags & APRS.FLAGS_ADDRESS_TYPE)
        }


class Naviter(Parser):
    """
    Parser for the Naviter-formatted APRS messages.
    """

    __destto__ = ['OGNAVI', 'OGNAVI-1']

    FLAGS_STEALTH = 1 << 15
    FLAGS_DO_NOT_TRACK = 1 << 14
    FLAGS_AIRCRAFT_TYPE = 0b1111 << 10
    FLAGS_ADDRESS_TYPE = 0b111111 << 4

    @staticmethod
    def _parse_comment(comment):
        """
        Parses the comment string from Naviter's APRS messages.

        :param str comment: comment string
        :return: parsed comment
        :rtype: dict
        """

        data = {}
        fields = comment.split(' ')
        for field in fields:
            if field.startswith('!') and field.endswith('!'):  # 3rd decimal
                lat_dig = int(field[2])
                lon_dig = int(field[3])
                update_position = [
                    {
                        'target': 'latitude',
                        'function': Parser._get_location_update_func(lat_dig)
                    }, {
                        'target': 'longitude',
                        'function': Parser._get_location_update_func(lon_dig)
                    }
                ]
                try:
                    for u in update_position:
                        data['_update'].append(u)
                except KeyError:
                    data['_update'] = update_position
            elif field.startswith('id'):
                data.update(Naviter._parse_id_string(field[2:]))
            elif field.endswith('fpm'):  # vertical speed
                data['vertical_speed'] = int(field[:-3]) * FEET_TO_METERS
            elif field.endswith('rot'):  # turn rate
                data['turn_rate'] = float(field[:-3]) * HPM_TO_DEGS

        return data

    @staticmethod
    def _parse_id_string(id_string):
        """
        Parses the information encoded in the id string.

        :param str id_string: unique identification string
        :return: parsed information
        :rtype: dict
        """

        flags = int(id_string[:4], 16)
        return {
            'uid': id_string,
            'stealth': bool(flags & Naviter.FLAGS_STEALTH),
            'do_not_track': bool(flags & Naviter.FLAGS_DO_NOT_TRACK),
            'aircraft_type': constants.AirplaneType(
                (flags & Naviter.FLAGS_AIRCRAFT_TYPE) >> 10),
            'address_type': constants.AddressType(
                (flags & Naviter.FLAGS_ADDRESS_TYPE) >> 4)
        }<|MERGE_RESOLUTION|>--- conflicted
+++ resolved
@@ -236,7 +236,6 @@
         return {}
 
     @staticmethod
-<<<<<<< HEAD
     def _get_location_update_func(update_with):
         """
         Builds a partial function for updating location with 3rd additional
@@ -266,7 +265,7 @@
             delta *= -1
 
         return existing + delta / 60000
-=======
+
     def _update_data(data, updates):
         """
         Updates the existing data with values described in `updates`.
@@ -290,7 +289,6 @@
                 logger.error('Key for update %s not found', update['target'])
 
         return data
->>>>>>> 04600c46
 
 
 class APRS(Parser):
